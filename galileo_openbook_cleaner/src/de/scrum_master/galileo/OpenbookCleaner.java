--- conflicted
+++ resolved
@@ -1,138 +1,128 @@
-package de.scrum_master.galileo;
-
-import java.io.File;
-import java.io.FileFilter;
-import java.io.FileNotFoundException;
-import java.io.IOException;
-import java.io.PrintStream;
-import java.util.Arrays;
-import java.util.LinkedList;
-import java.util.Queue;
-
-import com.beust.jcommander.ParameterException;
-
-import de.scrum_master.galileo.filter.BasicFilter;
-import de.scrum_master.galileo.filter.FilterChain;
-import de.scrum_master.galileo.filter.JTidyFilter;
-import de.scrum_master.galileo.filter.PreJTidyFilter;
-import de.scrum_master.galileo.filter.XOMUnclutterFilter;
-import de.scrum_master.util.SimpleLogger;
-
-public class OpenbookCleaner
-{
-	private static final FileFilter HTML_FILES = new FileFilter() {
-		public boolean accept(File file) {
-			String fileNameLC = file.getName().toLowerCase();
-			return fileNameLC.endsWith(".htm") || fileNameLC.endsWith(".html");
-		}
-	};
-
-	public static void main(String[] args) throws Exception {
-		long startTimeTotal = System.currentTimeMillis();
-		processArgs(args);
-<<<<<<< HEAD
-		for (Book book : books) {
-			long startTime = System.currentTimeMillis();
-			new Downloader(downloadDir, book).download();
-			SimpleLogger.echo("Processing " + book.unpackDirectory + "...");
-			for (File htmlFile : new File(downloadDir, book.unpackDirectory).listFiles(HTML_FILES))
-				cleanHTMLFile(htmlFile);
-			SimpleLogger.time("Duration for " + book.unpackDirectory, System.currentTimeMillis() - startTime);
-=======
-		for (Book book : Options.VALUES.books) {
-			System.out.println(book);
-			long startTimeBook = System.currentTimeMillis();
-			new Downloader(Options.VALUES.downloadDir, book).download();
-			cleanBook(book);
-			SimpleLogger.time("Duration for " + book.unpackDirectory, System.currentTimeMillis() - startTimeBook);
->>>>>>> 5ce34aa2
-		}
-		SimpleLogger.time("\nTotal duration", System.currentTimeMillis() - startTimeTotal);
-	}
-
-	private static void processArgs(String[] args) {
-		try {
-			Options.PARSER.parse(args);
-		}
-		catch (ParameterException e) {
-			// Parsing error
-			// TODO: get rid of this if-else as soon as JCommander knows a special help mode, not throwing
-			// exceptions anymore for required parameters which are irrelevant when help is required
-			if (Options.VALUES.showHelp)
-				// Case 1: "--help" was part of command line -> ignore error, display help, exit cleanly
-				displayUsageAndExit(0, null);
-			else
-				// Case 2: other parsing error -> display help + error message, exit with error code
-				displayUsageAndExit(1, e.getMessage());
-		}
-
-		// User wants help -> ignore other parameters, display help, exit cleanly
-		if (Options.VALUES.showHelp)
-			displayUsageAndExit(0, null);
-
-		SimpleLogger.VERBOSE = Options.VALUES.logLevel > 0;
-		SimpleLogger.DEBUG = Options.VALUES.logLevel > 1;
-
-		if (Options.VALUES.books.contains(null))
-			// null is a magic value for "all books", {@
-			Options.VALUES.books = Arrays.asList(Book.values());
-	}
-
-	private static void displayUsageAndExit(int exitCode, String errorMessage) {
-		PrintStream out = (exitCode == 0) ? System.out : System.err;
-		StringBuilder usageText = new StringBuilder();
-		Options.PARSER.usage(usageText);
-		out.println(usageText);
-		out.println("  Legal book IDs:");
-		out.println("    all (magic value to process all books)");
-		out.println("    ----------");
-		for (Book book : Book.values())
-			out.println("    " + book.name().toLowerCase());
-		if (exitCode != 0 && errorMessage != null && !errorMessage.trim().equals(""))
-			out.println("\nError: " + errorMessage);
-		System.exit(exitCode);
-	}
-
-	private static void cleanBook(Book book) throws Exception {
-		SimpleLogger.echo("Filtering " + book.unpackDirectory + "...");
-		for (File htmlFile : new File(Options.VALUES.downloadDir, book.unpackDirectory).listFiles(HTML_FILES))
-			cleanChapter(book, htmlFile);
-	}
-
-	private static void cleanChapter(Book book, File origFile) throws Exception {
-		File backupFile = new File(origFile + ".bak");
-		SimpleLogger.verbose("  " + origFile.getName());
-		// Backups are useful if we want to re-run the application later
-		createBackupIfNotExists(origFile, backupFile);
-		getFilterChain(book, origFile, backupFile, origFile).run();
-	}
-
-	private static void createBackupIfNotExists(File origFile, File backupFile) throws IOException {
-		if (!backupFile.exists())
-			origFile.renameTo(backupFile);
-	}
-
-	private static FilterChain getFilterChain(Book book, File origFile, File source, File target)
-		throws FileNotFoundException
-	{
-		Queue<Class<? extends BasicFilter>> filters =
-			new LinkedList<Class<? extends BasicFilter>>();
-
-		// Step 1: clean up raw HTML where necessary to make it parseable by JTidy
-		if (book.equals(Book.RUBY_ON_RAILS_2))
-			filters.add(PreJTidyFilter.class);
-		// Step 2: convert raw HTML into valid XHTML using JTidy
-		filters.add(JTidyFilter.class);
-		// Step 3: remove clutter (header, footer, navigation, ads) using XOM
-		filters.add(XOMUnclutterFilter.class);
-		// Step 4: pretty-print XOM output again using JTidy (optional)
-		if (!Options.VALUES.noPrettyPrint)
-			filters.add(JTidyFilter.class);
-
-		return new FilterChain(
-			origFile, source, target,
-			!Options.VALUES.singleThread,
-			filters
-		);
-	}
-}
+package de.scrum_master.galileo;
+
+import java.io.File;
+import java.io.FileFilter;
+import java.io.FileNotFoundException;
+import java.io.IOException;
+import java.io.PrintStream;
+import java.util.Arrays;
+import java.util.LinkedList;
+import java.util.Queue;
+
+import com.beust.jcommander.ParameterException;
+
+import de.scrum_master.galileo.filter.BasicFilter;
+import de.scrum_master.galileo.filter.FilterChain;
+import de.scrum_master.galileo.filter.JTidyFilter;
+import de.scrum_master.galileo.filter.PreJTidyFilter;
+import de.scrum_master.galileo.filter.XOMUnclutterFilter;
+import de.scrum_master.util.SimpleLogger;
+
+public class OpenbookCleaner
+{
+	private static final FileFilter HTML_FILES = new FileFilter() {
+		public boolean accept(File file) {
+			String fileNameLC = file.getName().toLowerCase();
+			return fileNameLC.endsWith(".htm") || fileNameLC.endsWith(".html");
+		}
+	};
+
+	public static void main(String[] args) throws Exception {
+		long startTimeTotal = System.currentTimeMillis();
+		processArgs(args);
+		for (Book book : Options.VALUES.books) {
+			System.out.println(book);
+			long startTimeBook = System.currentTimeMillis();
+			new Downloader(Options.VALUES.downloadDir, book).download();
+			cleanBook(book);
+			SimpleLogger.time("Duration for " + book.unpackDirectory, System.currentTimeMillis() - startTimeBook);
+		}
+		SimpleLogger.time("\nTotal duration", System.currentTimeMillis() - startTimeTotal);
+	}
+
+	private static void processArgs(String[] args) {
+		try {
+			Options.PARSER.parse(args);
+		}
+		catch (ParameterException e) {
+			// Parsing error
+			// TODO: get rid of this if-else as soon as JCommander knows a special help mode, not throwing
+			// exceptions anymore for required parameters which are irrelevant when help is required
+			if (Options.VALUES.showHelp)
+				// Case 1: "--help" was part of command line -> ignore error, display help, exit cleanly
+				displayUsageAndExit(0, null);
+			else
+				// Case 2: other parsing error -> display help + error message, exit with error code
+				displayUsageAndExit(1, e.getMessage());
+		}
+
+		// User wants help -> ignore other parameters, display help, exit cleanly
+		if (Options.VALUES.showHelp)
+			displayUsageAndExit(0, null);
+
+		SimpleLogger.VERBOSE = Options.VALUES.logLevel > 0;
+		SimpleLogger.DEBUG = Options.VALUES.logLevel > 1;
+
+		if (Options.VALUES.books.contains(null))
+			// null is a magic value for "all books", {@
+			Options.VALUES.books = Arrays.asList(Book.values());
+	}
+
+	private static void displayUsageAndExit(int exitCode, String errorMessage) {
+		PrintStream out = (exitCode == 0) ? System.out : System.err;
+		StringBuilder usageText = new StringBuilder();
+		Options.PARSER.usage(usageText);
+		out.println(usageText);
+		out.println("  Legal book IDs:");
+		out.println("    all (magic value to process all books)");
+		out.println("    ----------");
+		for (Book book : Book.values())
+			out.println("    " + book.name().toLowerCase());
+		if (exitCode != 0 && errorMessage != null && !errorMessage.trim().equals(""))
+			out.println("\nError: " + errorMessage);
+		System.exit(exitCode);
+	}
+
+	private static void cleanBook(Book book) throws Exception {
+		SimpleLogger.echo("Filtering " + book.unpackDirectory + "...");
+		for (File htmlFile : new File(Options.VALUES.downloadDir, book.unpackDirectory).listFiles(HTML_FILES))
+			cleanChapter(book, htmlFile);
+	}
+
+	private static void cleanChapter(Book book, File origFile) throws Exception {
+		File backupFile = new File(origFile + ".bak");
+		SimpleLogger.verbose("  " + origFile.getName());
+		// Backups are useful if we want to re-run the application later
+		createBackupIfNotExists(origFile, backupFile);
+		getFilterChain(book, origFile, backupFile, origFile).run();
+	}
+
+	private static void createBackupIfNotExists(File origFile, File backupFile) throws IOException {
+		if (!backupFile.exists())
+			origFile.renameTo(backupFile);
+	}
+
+	private static FilterChain getFilterChain(Book book, File origFile, File source, File target)
+		throws FileNotFoundException
+	{
+		Queue<Class<? extends BasicFilter>> filters =
+			new LinkedList<Class<? extends BasicFilter>>();
+
+		// Step 1: clean up raw HTML where necessary to make it parseable by JTidy
+		if (book.equals(Book.RUBY_ON_RAILS_2))
+			filters.add(PreJTidyFilter.class);
+		// Step 2: convert raw HTML into valid XHTML using JTidy
+		filters.add(JTidyFilter.class);
+		// Step 3: remove clutter (header, footer, navigation, ads) using XOM
+		filters.add(XOMUnclutterFilter.class);
+		// Step 4: pretty-print XOM output again using JTidy (optional)
+		if (!Options.VALUES.noPrettyPrint)
+			filters.add(JTidyFilter.class);
+
+		return new FilterChain(
+			origFile, source, target,
+			!Options.VALUES.singleThread,
+			filters
+		);
+	}
+}